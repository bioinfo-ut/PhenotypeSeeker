--- conflicted
+++ resolved
@@ -939,11 +939,7 @@
                 else:
                     self.kmers_for_ML[kmer] = [
                             1 if sample in samples_with_kmer else 0 for sample in Input.samples.keys()
-<<<<<<< HEAD
                             ] + [p_val]
-=======
-                            ] + [p_val]                    
->>>>>>> 798842c5
                 # pvalues_for_ML_kmers.remove(p_val)
             if counter%checkpoint == 0:
                 stderr_print.currentKmerNum.value += checkpoint
